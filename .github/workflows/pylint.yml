--- conflicted
+++ resolved
@@ -1,112 +1,77 @@
-<<<<<<< HEAD
-name: 🧹 Code Quality (Pylint)
-
-# This workflow runs on all pushes to provide continuous code quality feedback
-# It's separate from the Docker workflow to provide faster feedback on code quality
-
-on:
-  push:
-    branches: [ "main", "develop" ]
-    paths:
-      - '**.py'
-      - 'pyproject.toml'
-      - 'poetry.lock'
-  pull_request:
-    branches: [ "main" ]
-    paths:
-      - '**.py'
-      - 'pyproject.toml'
-      - 'poetry.lock'
-
-jobs:
-  lint:
-    runs-on: ubuntu-latest
-    name: 🔍 Lint Python Code
-    
-    strategy:
-      matrix:
-        python-version: ["3.11", "3.12"]
-    
-    steps:
-    - name: 📥 Checkout code
-      uses: actions/checkout@v4
-      
-    - name: 🐍 Set up Python ${{ matrix.python-version }}
-      uses: actions/setup-python@v4
-      with:
-        python-version: ${{ matrix.python-version }}
-        
-    - name: 📦 Install Poetry
-      uses: abatilo/actions-poetry@v2
-      with:
-        poetry-version: latest
-        
-    - name: 🔧 Configure Poetry
-      run: |
-        poetry config virtualenvs.create false
-        
-    - name: 📚 Install dependencies
-      run: |
-        poetry install --only main,dev --no-root
-        
-    - name: 🧹 Run Pylint
-      run: |
-        echo "## 🧹 Pylint Results" >> $GITHUB_STEP_SUMMARY
-        echo "" >> $GITHUB_STEP_SUMMARY
-        
-        # Run pylint and capture output
-        if poetry run pylint brick_manager/ --output-format=text --reports=yes > pylint_output.txt 2>&1; then
-          echo "✅ **No linting issues found!**" >> $GITHUB_STEP_SUMMARY
-          PYLINT_SCORE=$(grep "Your code has been rated" pylint_output.txt | sed 's/.*rated at \([0-9.]*\).*/\1/')
-          echo "**Score:** $PYLINT_SCORE/10" >> $GITHUB_STEP_SUMMARY
-        else
-          echo "⚠️ **Linting issues found:**" >> $GITHUB_STEP_SUMMARY
-          echo '```' >> $GITHUB_STEP_SUMMARY
-          cat pylint_output.txt >> $GITHUB_STEP_SUMMARY
-          echo '```' >> $GITHUB_STEP_SUMMARY
-          
-          # Don't fail the build for linting issues, just warn
-          echo "::warning::Pylint found code quality issues. Check the summary for details."
-        fi
-        
-    - name: 📤 Upload Pylint report
-      uses: actions/upload-artifact@v4
-      if: always()
-      with:
-        name: pylint-report-py${{ matrix.python-version }}
-        path: pylint_output.txt
-        retention-days: 30
-=======
-name: Pylint
-
-on: [push]
-
-jobs:
-  build:
-    runs-on: ubuntu-latest
-    strategy:
-      matrix:
-        python-version: ["3.13"]
-    steps:
-    - uses: actions/checkout@v4
-    - name: Set up Python ${{ matrix.python-version }}
-      uses: actions/setup-python@v3
-      with:
-        python-version: ${{ matrix.python-version }}
-    - name: Install Poetry
-      run: |
-        curl -sSL https://install.python-poetry.org | python3 -
-        export PATH="$HOME/.local/bin:$PATH"
-    - name: Install dependencies
-      run: |
-        poetry install --no-root
-    - name: Run pylint and save results
-      run: |
-        mkdir -p pylint_report
-        poetry run pylint $(git ls-files '*.py') > pylint_report/pylint-report.txt || true
-    - name: Upload pylint results
-      uses: actions/upload-artifact@v4
-      with:
-        name: pylint-report
-        path: pylint_report/pylint-report.txt
->>>>>>> 375a2764
+name: 🧹 Code Quality (Pylint)
+
+# This workflow runs on all pushes to provide continuous code quality feedback
+# It's separate from the Docker workflow to provide faster feedback on code quality
+
+on:
+  push:
+    branches: [ "main", "develop" ]
+    paths:
+      - '**.py'
+      - 'pyproject.toml'
+      - 'poetry.lock'
+  pull_request:
+    branches: [ "main" ]
+    paths:
+      - '**.py'
+      - 'pyproject.toml'
+      - 'poetry.lock'
+
+jobs:
+  lint:
+    runs-on: ubuntu-latest
+    name: 🔍 Lint Python Code
+    
+    strategy:
+      matrix:
+        python-version: ["3.11", "3.12"]
+    
+    steps:
+    - name: 📥 Checkout code
+      uses: actions/checkout@v4
+      
+    - name: 🐍 Set up Python ${{ matrix.python-version }}
+      uses: actions/setup-python@v4
+      with:
+        python-version: ${{ matrix.python-version }}
+        
+    - name: 📦 Install Poetry
+      uses: abatilo/actions-poetry@v2
+      with:
+        poetry-version: latest
+        
+    - name: 🔧 Configure Poetry
+      run: |
+        poetry config virtualenvs.create false
+        
+    - name: 📚 Install dependencies
+      run: |
+        poetry install --only main,dev --no-root
+        
+    - name: 🧹 Run Pylint
+      run: |
+        echo "## 🧹 Pylint Results" >> $GITHUB_STEP_SUMMARY
+        echo "" >> $GITHUB_STEP_SUMMARY
+        
+        # Run pylint and capture output
+        if poetry run pylint brick_manager/ --output-format=text --reports=yes > pylint_output.txt 2>&1; then
+          echo "✅ **No linting issues found!**" >> $GITHUB_STEP_SUMMARY
+          PYLINT_SCORE=$(grep "Your code has been rated" pylint_output.txt | sed 's/.*rated at \([0-9.]*\).*/\1/')
+          echo "**Score:** $PYLINT_SCORE/10" >> $GITHUB_STEP_SUMMARY
+        else
+          echo "⚠️ **Linting issues found:**" >> $GITHUB_STEP_SUMMARY
+          echo '```' >> $GITHUB_STEP_SUMMARY
+          cat pylint_output.txt >> $GITHUB_STEP_SUMMARY
+          echo '```' >> $GITHUB_STEP_SUMMARY
+          
+          # Don't fail the build for linting issues, just warn
+          echo "::warning::Pylint found code quality issues. Check the summary for details."
+        fi
+        
+    - name: 📤 Upload Pylint report
+      uses: actions/upload-artifact@v4
+      if: always()
+      with:
+        name: pylint-report-py${{ matrix.python-version }}
+        path: pylint_output.txt
+        retention-days: 30